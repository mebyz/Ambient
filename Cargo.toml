[package]
name = "elements"
version = "0.1.0"
edition = "2021"

# See more keys and their definitions at https://doc.rust-lang.org/cargo/reference/manifest.html

[dependencies]
elements_audio = { path = "crates/audio" }
elements_editor_derive = { path = "crates/editor_derive" }
elements_std = { path = "crates/std" }
elements_ecs = { path = "crates/ecs" }
elements_core = { path = "crates/core" }
elements_gpu = { path = "crates/gpu" }
elements_element = { path = "crates/element" }
elements_meshes = { path = "crates/meshes" }
elements_renderer = { path = "crates/renderer" }
elements_gizmos = { path = "crates/gizmos" }
elements_input = { path = "crates/input" }
elements_ui = { path = "crates/ui" }
elements_cameras = { path = "crates/cameras" }
elements_primitives = { path = "crates/primitives" }
elements_model = { path = "crates/model" }
elements_model_import = { path = "crates/model_import" }
elements_animation = { path = "crates/animation" }
elements_app = { path = "crates/app" }
elements_build = { path = "crates/build" }
elements_network = { path = "crates/network" }
elements_physics = { path = "crates/physics" }
elements_rpc = { path = "crates/rpc" }
elements_object = { path = "crates/object" }
elements_scripting_host = { path = "crates/scripting/host" }
clap.workspace = true
tokio.workspace = true
futures.workspace = true
anyhow.workspace = true
log.workspace = true
env_logger.workspace = true
glam.workspace = true
parking_lot.workspace = true
walkdir.workspace = true

[dev-dependencies]
glam.workspace = true


[workspace]
resolver = "2"
exclude = ["crates/scripting"]
members = ["crates/*", "crates/scripting/host", "libs/*"]

[workspace.package]
version = "0.31.0"

[workspace.dependencies]
profiling = { git = "https://github.com/PlayDims/profiling", features = [
    "profile-with-puffin",
] }
tracing = "0.1.35"
wgpu = "0.14.2"
winit = "0.27.5"
wgpu-subscriber = "0.1.0"
futures = { version = "0.3", default-features = false, features = ["std"] }
tokio = { version = "1.20", features = ["full"] }
bytemuck = { version = "1.10", features = ["derive"] }
glam = { version = "0.22", features = ["bytemuck", "serde", "rand"] }
nalgebra = { version = "0.29.0", features = ["convert-glam017"] }
# TODO(fred): gltf hasn't bumped their version with the latest image dependency (0.24), so using git version for now
gltf = { git = "https://github.com/gltf-rs/gltf.git", rev = "55480254efb4b1f55c87187210149b80e3c29f16" }
ordered-float = { version = "2.10.0", features = ["serde"] }
derive_more = "0.99.11"
image = "0.24.5"
itertools = "0.10.3"
ndarray = { version = "0.15.3", features = ["serde"] }
friendly_id = "0.3.0"
rand = "0.8.0"
rand_pcg = "0.3.1"
glyph_brush = "0.7.4"
log = "0.4"
dyn-clonable = "0.9.0"
paste = "1.0"
as-any = "0.2.0"
closure = "0.3.0"
serde = { version = "1.0", features = ["derive", "rc"] }
serde_bytes = "0.11.5"
serde_json = "1.0"
byteorder = "1.4.3"
bincode = "1.3.3"
lazy_static = "1.4.0"
derivative = "2.2.0"
async-trait = "0.1.56"
type-map = "0.5.0"
png = "0.17.2"
puffin = "0.13.3"
puffin_http = "0.10.0"
fbxcel = { version = "0.9.0", features = ["tree"] }
reqwest = { version = "0.11.11", default-features = false, features = [
    'blocking',
    'rustls-tls',
    'json',
] }
url = { version = "2", features = ["serde"] }
thiserror = "1.0"
regex = "1.5.4"
thread-priority = "0.8.2"
once_cell = "1.13.0"
smallvec = "1.8.0"
downcast-rs = "1.2.0"
noise = { version = "0.7.0", default-features = false }
withers_derive = "0.2.0"
yaml-rust = { version = "0.5", package = "yaml-rust-davvid" }
tokio-util = { version = "0.7.0", features = ["codec"] }
maplit = "1.0.2"
directories = "3.0"
rust-s3 = "0.28.1"
chrono = { version = "0.4", features = ["serde"] }
argon2 = "0.3.1"
manual_future = "0.1.1"
base64 = "0.13.0"
env_logger = "0.9.0"
async-recursion = "1.0.0"
anyhow = { version = "1.0", features = ["backtrace"] }
aes-gcm = "0.9.4"
clipboard = { version = "0.5.0" }
open = "2.0.2"
bitflags = "1.3"
quinn = "0.8.5"
rustls = { version = "0.20.6", features = ["dangerous_configuration", "quic"] }
webpki = "0.22.0"
parking_lot = { version = "0.12.0", features = ["deadlock_detection", "serde"] }
clap = { version = "4.0", features = ["derive"] }
zip = "0.5.13"
rand_core = { version = "0.6", features = ["std"] }
git-version = { git = "https://github.com/fusion-engineering/rust-git-version" }
sentry = { version = "0.27.0", default-features = false, features = [
    'backtrace',
    'contexts',
    'panic',
    'debug-images',
    'reqwest',
    'rustls',
    'anyhow',
] }
sentry-contrib-breakpad = "0.5.0"
sentry-log = "0.27.0"
sentry-contrib-native = { version = "0.3.1" }
sentry-anyhow = "0.27.0"
enumflags2 = "0.6"
num-traits = "0.2"
num-derive = "0.3"
proc-macro2 = "1.0"
quote = "1.0"
pretty_assertions = "1.2.1"
syn = { version = "1.0", features = ["full", "extra-traits"] }
proc-macro-crate = "1.1.0"
bytes = "1.1.0"
dashmap = "5.3.0"
slotmap = "1.0.6"
atomic_refcell = "0.1.8"
flume = { version = "0.10", features = ["async"] }
tokio-postgres = "0.7.6"
postgres-native-tls = "0.5.0"
native-tls = "0.2.10"
machine-uid = "0.2.0"
im = "15.1.0"
axum = "0.5.7"
tower-http = { version = "0.3.0", features = ["cors", "fs"] }
tower = "0.4.13"
indexmap = { version = "1.8.2", features = ["serde"] }
fixed-vec-deque = "0.1.9"
hex = "0.4.3"
ring = "0.16.20"
data-encoding = "2.3.2"
convert_case = "0.6.0"
cloud-storage = { version = "0.11.1", default-features = false, features = [
    "rustls-tls",
    "global-client",
] }
wasmtime = "1.0"
wasmtime-wasi = "1.0"
wasi-common = "1.0"
which = "4.3.0"
fs_extra = "1.2.0"
sanitize-filename = "0.4.0"
firestore_grpc = "0.137.0"
gcp_auth = "0.7.3"
wry = "0.22.5"
slugify = "0.1.0"
serde_yaml = "0.8.26"
bit-set = "0.5.3"
bit-vec = "0.6.3"
semver = "1.0.14"
glob = "0.3.0"
tokio-stream = "0.1.9"
walkdir = "2"
relative-path = { version = "1.7", features = ["serde"] }
pin-project = "1.0"
abort-on-drop = "0.2"
<<<<<<< HEAD
toml = "0.5.10"
percent-encoding = "2.2.0"
=======
indoc = "1.0"
>>>>>>> e4871155
<|MERGE_RESOLUTION|>--- conflicted
+++ resolved
@@ -196,9 +196,6 @@
 relative-path = { version = "1.7", features = ["serde"] }
 pin-project = "1.0"
 abort-on-drop = "0.2"
-<<<<<<< HEAD
 toml = "0.5.10"
 percent-encoding = "2.2.0"
-=======
-indoc = "1.0"
->>>>>>> e4871155
+indoc = "1.0"