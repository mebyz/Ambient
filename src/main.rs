--- conflicted
+++ resolved
@@ -119,13 +119,8 @@
     }
 
     if cli.command.should_run() {
-<<<<<<< HEAD
-        let port = server::start_server(&runtime, assets.clone(), cli, project_path.clone());
-        AppBuilder::simple().ui_renderer(true).with_runtime(runtime).with_asset_cache(assets).run(|app, runtime| {
-=======
         let port = server::start_server(&runtime, assets.clone(), cli, project_path);
         AppBuilder::simple().ui_renderer(true).with_runtime(runtime).with_asset_cache(assets).run(|app, _runtime| {
->>>>>>> e4871155
             MainApp { port }.el().spawn_interactive(&mut app.world);
         });
     }
