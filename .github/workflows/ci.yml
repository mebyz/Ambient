--- conflicted
+++ resolved
@@ -36,13 +36,10 @@
           sudo apt install -y libxcb-xfixes0-dev mesa-vulkan-drivers
       - uses: dtolnay/rust-toolchain@stable
       - uses: Leafwing-Studios/cargo-cache@v1
-<<<<<<< HEAD
+        with:
+          cache-group: "main"
       - name: Run Clippy
         run: cargo clippy --workspace -- -Adeprecated
-=======
-        with:
-          cache-group: "main"
->>>>>>> e35eaae5
       - name: Run tests
         run: cargo test --workspace
         env:
