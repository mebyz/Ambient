use std::{collections::HashMap, sync::Arc};

use ambient_core::transform::local_to_world;
use ambient_ecs::{query, ArchetypeFilter, EntityId, QueryState, World};
use ambient_gpu::{
    gpu::Gpu,
    mesh_buffer::{MeshBuffer, MeshMetadata},
    shader_module::{GraphicsPipeline, GraphicsPipelineInfo, DEPTH_FORMAT},
    typed_buffer::TypedBuffer,
};
use ambient_std::asset_cache::AssetCache;
use glam::{Mat4, UVec4, Vec3};
use itertools::Itertools;
use ordered_float::OrderedFloat;

use super::{
    double_sided, get_gpu_primitive_id, primitives, FSMain, RendererResources, RendererShader,
    SharedMaterial,
};
use crate::{
    bind_groups::BindGroups, is_transparent, scissors, set_scissors_safe, transparency_group,
    RendererConfig,
};

pub struct TransparentRendererConfig {
    pub renderer_config: RendererConfig,
    pub filter: ArchetypeFilter,
    pub targets: Vec<Option<wgpu::ColorTargetState>>,
    pub renderer_resources: RendererResources,
    pub fs_main: FSMain,
    pub render_opaque: bool,
}

pub struct TransparentRenderer {
    config: Arc<TransparentRendererConfig>,
    entity_primitive_count: HashMap<EntityId, usize>,
    primitives: Vec<TransparentPrimitive>,
    shaders: HashMap<String, Arc<ShaderNode>>,

    gpu_primitives: TypedBuffer<UVec4>,
    primitives_bind_group: wgpu::BindGroup,

    spawn_qs: QueryState,
    despawn_qs: QueryState,
}
impl TransparentRenderer {
    pub fn new(gpu: &Gpu, config: TransparentRendererConfig) -> Self {
        let gpu_primitives = TypedBuffer::new(
            gpu,
            "TransparentRenderer.primitives",
            1,
            1,
            wgpu::BufferUsages::STORAGE
                | wgpu::BufferUsages::COPY_DST
                | wgpu::BufferUsages::COPY_SRC
                | wgpu::BufferUsages::INDIRECT,
        );

        Self {
            primitives: Vec::new(),
            shaders: HashMap::new(),
            entity_primitive_count: HashMap::new(),
            primitives_bind_group: Self::create_primitives_bind_group(
                gpu,
                &config.renderer_resources.primitives_layout,
                gpu_primitives.buffer(),
            ),
            gpu_primitives,
            config: Arc::new(config),

            spawn_qs: QueryState::new(),
            despawn_qs: QueryState::new(),
        }
    }
    #[ambient_profiling::function]
    pub fn update(
        &mut self,
        gpu: &Gpu,
        assets: &AssetCache,
        world: &mut World,
        mesh_buffer: &MeshBuffer,
        camera_projection_view: Mat4,
    ) {
        let mut spawn_qs = std::mem::replace(&mut self.spawn_qs, QueryState::new());
        let mut despawn_qs = std::mem::replace(&mut self.despawn_qs, QueryState::new());
        for (id, (primitives,)) in query((primitives().changed(),))
            .filter(&self.config.filter)
            .iter(world, Some(&mut spawn_qs))
        {
            if let Some(primitive_count) = self.entity_primitive_count.get(&id) {
                for primitive_index in 0..*primitive_count {
                    self.remove(id, primitive_index);
                }
            }
            for (primitive_index, primitive) in primitives.iter().enumerate() {
                let primitive_shader = (primitive.shader)(assets, &self.config.renderer_config);
                let transparent = is_transparent(world, id, &primitive.material, &primitive_shader);
                if transparent || self.config.render_opaque {
                    let config = self.config.clone();
                    let double_sided = world.get(id, double_sided()).unwrap_or(
                        primitive
                            .material
                            .double_sided()
                            .unwrap_or(primitive_shader.double_sided),
                    );
                    let depth_write_enabled = primitive
                        .material
                        .depth_write_enabled()
                        .unwrap_or(primitive_shader.depth_write_enabled);
                    let shader = self
                        .shaders
                        .entry(primitive_shader.id.clone())
                        .or_insert_with(|| {
                            Arc::new(ShaderNode::new(
                                gpu,
                                config,
                                primitive_shader.clone(),
                                double_sided,
                                depth_write_enabled,
                            ))
                        });
                    self.primitives.push(TransparentPrimitive {
                        id,
                        primitive_index,
                        shader: shader.clone(),
                        material: primitive.material.clone(),
                        mesh_metadata: MeshMetadata::default(),
                        transparency_group: world.get(id, transparency_group()).unwrap_or(
                            primitive
                                .material
                                .transparency_group()
                                .unwrap_or(primitive_shader.transparency_group),
                        ),
                    });
                }
            }
            self.entity_primitive_count.insert(id, primitives.len());
        }
        for (id, _) in query(())
            .incl(primitives())
            .filter(&self.config.filter)
            .despawned()
            .iter(world, Some(&mut despawn_qs))
        {
            if let Some(primitive_count) = self.entity_primitive_count.get(&id) {
                for primitive_index in 0..*primitive_count {
                    self.remove(id, primitive_index);
                }
            }
            self.entity_primitive_count.remove(&id);
        }
        self.spawn_qs = spawn_qs;
        self.despawn_qs = despawn_qs;
        for entry in self.primitives.iter_mut() {
            entry.material.update(gpu, world);
            let primitives = world.get_ref(entry.id, primitives()).unwrap();
            let mesh = &primitives[entry.primitive_index].mesh;
            entry.mesh_metadata = *mesh_buffer.get_mesh_metadata(mesh);
        }
        // TODO: Sort entities by distance to camera
        self.primitives.sort_by_key(|x| {
            let ltw = world.get(x.id, local_to_world()).unwrap();
            let transf = camera_projection_view * ltw;
            let point = transf.project_point3(Vec3::ZERO);
            (x.transparency_group, OrderedFloat(point.z))
        });

        if self
            .gpu_primitives
            .resize(gpu, self.primitives.len() as u64, true)
        {
            self.primitives_bind_group = Self::create_primitives_bind_group(
                gpu,
                &self.config.renderer_resources.primitives_layout,
                self.gpu_primitives.buffer(),
            );
        }
        self.gpu_primitives.write(
            gpu,
            0,
            &self
                .primitives
                .iter()
                .map(|e| get_gpu_primitive_id(world, e.id, e.primitive_index, 0))
                .collect_vec(),
        );
    }

    fn remove(&mut self, id: EntityId, primitive_index: usize) {
        self.primitives
            .retain(|x| !(x.id == id && x.primitive_index == primitive_index));
    }

    #[ambient_profiling::function]
    pub fn render<'a>(
        &'a self,
        world: &World,
        render_pass: &mut wgpu::RenderPass<'a>,
        bind_groups: &BindGroups<'a>,
        render_target_size: wgpu::Extent3d,
    ) {
        let mut is_bound = false;
        // TODO: keep track of the state to avoid state switches (same pipeline multiple times etc.)
        for (i, entry) in self.primitives.iter().enumerate() {
            let bind_groups = [
                bind_groups.globals,
                bind_groups.entities,
                &self.primitives_bind_group,
            ];
            if !is_bound {
                for (i, bind_group) in bind_groups.iter().enumerate() {
                    render_pass.set_bind_group(i as _, bind_group, &[]);
                    is_bound = true
                }
            }
            let metadata = &entry.mesh_metadata;
            if metadata.index_count > 0 {
                render_pass.set_pipeline(entry.shader.pipeline.pipeline());
                render_pass.set_bind_group(
                    bind_groups.len() as _,
                    entry.material.bind_group(),
                    &[],
                );
                // entry.shader.pipeline.bind(render_pass, MATERIAL_BIND_GROUP, entry.material.bind());
<<<<<<< HEAD
                if let Some(scissors) = entry.scissors {
                    // println!("scissors in transparent: {:?}", scissors);
                    render_pass.set_scissor_rect(scissors.x, scissors.y, scissors.z, scissors.w);
                } else {
                    render_pass.set_scissor_rect(
                        0,
                        0,
                        render_target_size.width,
                        render_target_size.height,
                    );
                }
=======
                set_scissors_safe(
                    render_pass,
                    render_target_size,
                    world.get(entry.id, scissors()).ok(),
                );
>>>>>>> 93a77b00

                render_pass.draw_indexed(
                    metadata.index_offset..(metadata.index_offset + metadata.index_count),
                    0,
                    (i as u32)..((i + 1) as u32),
                );
            }
        }
    }

    fn create_primitives_bind_group(
        gpu: &Gpu,
        layout: &wgpu::BindGroupLayout,
        buffer: &wgpu::Buffer,
    ) -> wgpu::BindGroup {
        gpu.device.create_bind_group(&wgpu::BindGroupDescriptor {
            layout,
            entries: &[wgpu::BindGroupEntry {
                binding: 0,
                resource: buffer.as_entire_binding(),
            }],
            label: Some("InstanceDataBuffer.bind_group"),
        })
    }
    pub fn n_entities(&self) -> usize {
        self.primitives.len()
    }
    pub fn dump(&self, f: &mut dyn std::io::Write) {
        writeln!(f, "    {} entities", self.primitives.len()).unwrap();
    }
}
struct TransparentPrimitive {
    id: EntityId,
    primitive_index: usize,
    shader: Arc<ShaderNode>,
    material: SharedMaterial,
    mesh_metadata: MeshMetadata,
    transparency_group: i32,
}
struct ShaderNode {
    pipeline: GraphicsPipeline,
}
impl ShaderNode {
    pub fn new(
        gpu: &Gpu,
        config: Arc<TransparentRendererConfig>,
        shader: Arc<RendererShader>,
        double_sided: bool,
        depth_write_enabled: bool,
    ) -> Self {
        let pipeline = shader.shader.to_pipeline(
            gpu,
            GraphicsPipelineInfo {
                vs_main: &shader.vs_main,
                fs_main: shader.get_fs_main_name(config.fs_main),
                depth: Some(wgpu::DepthStencilState {
                    format: DEPTH_FORMAT,
                    depth_write_enabled,
                    depth_compare: wgpu::CompareFunction::Greater,
                    stencil: wgpu::StencilState::default(),
                    bias: wgpu::DepthBiasState::default(),
                }),
                targets: &config.targets,
                cull_mode: if double_sided {
                    None
                } else {
                    Some(wgpu::Face::Back)
                },
                ..Default::default()
            },
        );

        Self { pipeline }
    }
}<|MERGE_RESOLUTION|>--- conflicted
+++ resolved
@@ -222,25 +222,12 @@
                     &[],
                 );
                 // entry.shader.pipeline.bind(render_pass, MATERIAL_BIND_GROUP, entry.material.bind());
-<<<<<<< HEAD
-                if let Some(scissors) = entry.scissors {
-                    // println!("scissors in transparent: {:?}", scissors);
-                    render_pass.set_scissor_rect(scissors.x, scissors.y, scissors.z, scissors.w);
-                } else {
-                    render_pass.set_scissor_rect(
-                        0,
-                        0,
-                        render_target_size.width,
-                        render_target_size.height,
-                    );
-                }
-=======
+
                 set_scissors_safe(
                     render_pass,
                     render_target_size,
                     world.get(entry.id, scissors()).ok(),
                 );
->>>>>>> 93a77b00
 
                 render_pass.draw_indexed(
                     metadata.index_offset..(metadata.index_offset + metadata.index_count),
