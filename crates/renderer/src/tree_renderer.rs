--- conflicted
+++ resolved
@@ -379,21 +379,8 @@
                 let material = &mat.material;
 
                 render_pass.set_bind_group(bind_groups.len() as _, material.bind_group(), &[]);
-<<<<<<< HEAD
-                if let Some(scissors) = mat.scissors {
-                    // println!("scissors in tree renderer: {:?}", scissors);
-                    render_pass.set_scissor_rect(scissors.x, scissors.y, scissors.z, scissors.w);
-                } else {
-                    render_pass.set_scissor_rect(
-                        0,
-                        0,
-                        render_target_size.width,
-                        render_target_size.height,
-                    );
-                }
-=======
+
                 set_scissors_safe(render_pass, render_target_size, mat.scissors);
->>>>>>> 93a77b00
 
                 let offset = self
                     .primitives
