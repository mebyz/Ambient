--- conflicted
+++ resolved
@@ -257,144 +257,6 @@
 }
 impl wit::message::Host for Bindings {
     fn subscribe(&mut self, name: String) -> anyhow::Result<()> {
-<<<<<<< HEAD
-        shared::implementation::event::subscribe(&mut self.base.subscribed_events, name)
-    }
-
-    fn send(&mut self, name: String, data: wit::entity::EntityData) -> anyhow::Result<()> {
-        shared::implementation::event::send(
-            self.world_mut(),
-            name,
-            shared::implementation::component::convert_components_to_entity_data(data),
-        )
-    }
-}
-
-fn unsupported<T>() -> anyhow::Result<T> {
-    anyhow::bail!("This function is not supported on this side of the API. Please report this if you were able to access this function.")
-}
-
-impl wit::server_player::Host for Bindings {
-    fn get_raw_input(
-        &mut self,
-        _player: wit::types::EntityId,
-    ) -> anyhow::Result<Option<wit::server_player::RawInput>> {
-        unsupported()
-    }
-
-    fn get_prev_raw_input(
-        &mut self,
-        _player: wit::types::EntityId,
-    ) -> anyhow::Result<Option<wit::server_player::RawInput>> {
-        unsupported()
-    }
-}
-
-impl wit::server_physics::Host for Bindings {
-    fn add_force(
-        &mut self,
-        _entity: wit::types::EntityId,
-        _force: wit::types::Vec3,
-    ) -> anyhow::Result<()> {
-        unsupported()
-    }
-
-    fn add_impulse(
-        &mut self,
-        _entity: wit::types::EntityId,
-        _force: wit::types::Vec3,
-    ) -> anyhow::Result<()> {
-        unsupported()
-    }
-
-    fn add_radial_impulse(
-        &mut self,
-        _position: wit::types::Vec3,
-        _impulse: f32,
-        _radius: f32,
-        _falloff_radius: Option<f32>,
-    ) -> anyhow::Result<()> {
-        unsupported()
-    }
-
-    fn add_force_at_position(
-        &mut self,
-        _entity: wit::types::EntityId,
-        _force: wit::types::Vec3,
-        _position: wit::types::Vec3,
-    ) -> anyhow::Result<()> {
-        unsupported()
-    }
-
-    fn add_impulse_at_position(
-        &mut self,
-        _entity: wit::types::EntityId,
-        _force: wit::types::Vec3,
-        _position: wit::types::Vec3,
-    ) -> anyhow::Result<()> {
-        unsupported()
-    }
-
-    fn get_velocity_at_position(
-        &mut self,
-        _entity: wit::types::EntityId,
-        _position: wit::types::Vec3,
-    ) -> anyhow::Result<wit::types::Vec3> {
-        unsupported()
-    }
-
-    fn set_gravity(&mut self, _gravity: wit::types::Vec3) -> anyhow::Result<()> {
-        unsupported()
-    }
-
-    fn unfreeze(&mut self, _entity: wit::types::EntityId) -> anyhow::Result<()> {
-        unsupported()
-    }
-
-    fn freeze(&mut self, _entity: wit::types::EntityId) -> anyhow::Result<()> {
-        unsupported()
-    }
-
-    fn start_motor(&mut self, _entity: wit::types::EntityId, _velocity: f32) -> anyhow::Result<()> {
-        unsupported()
-    }
-
-    fn stop_motor(&mut self, _entity: wit::types::EntityId) -> anyhow::Result<()> {
-        unsupported()
-    }
-
-    fn raycast_first(
-        &mut self,
-        _origin: wit::types::Vec3,
-        _direction: wit::types::Vec3,
-    ) -> anyhow::Result<Option<(wit::types::EntityId, f32)>> {
-        unsupported()
-    }
-
-    fn raycast(
-        &mut self,
-        _origin: wit::types::Vec3,
-        _direction: wit::types::Vec3,
-    ) -> anyhow::Result<Vec<(wit::types::EntityId, f32)>> {
-        unsupported()
-    }
-
-    fn move_character(
-        &mut self,
-        _entity: wit::types::EntityId,
-        _displacement: wit::types::Vec3,
-        _min_dist: f32,
-        _elapsed_time: f32,
-    ) -> anyhow::Result<wit::server_physics::CharacterCollision> {
-        unsupported()
-    }
-}
-
-impl wit::server_asset::Host for Bindings {
-    fn url(&mut self, _path: String) -> anyhow::Result<Option<String>> {
-        unsupported()
-=======
         shared::implementation::message::subscribe(&mut self.base.subscribed_messages, name)
->>>>>>> 67adee19
     }
 }