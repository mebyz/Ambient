use ambient_core::player::local_user_id;
use ambient_input::{player_prev_raw_input, player_raw_input};
use ambient_network::client::game_client;
use anyhow::Context;

use super::Bindings;
use crate::shared::{
    conversion::{FromBindgen, IntoBindgen},
    implementation::message,
    wit,
};

use ambient_core::camera::screen_ray;

impl wit::client_message::Host for Bindings {
    fn send(
        &mut self,
        target: wit::client_message::Target,
        name: String,
        data: Vec<u8>,
    ) -> anyhow::Result<()> {
        use wit::client_message::Target;
        let module_id = self.id;
        let world = self.world_mut();

        match target {
            Target::ServerUnreliable | Target::ServerReliable => {
                let connection = world
                    .resource(game_client())
                    .as_ref()
                    .context("no game client")?
                    .connection
                    .clone();

                message::send_networked(
                    world,
                    connection,
                    module_id,
                    &name,
                    &data,
                    matches!(target, Target::ServerReliable),
                )
            }
            Target::LocalBroadcast => message::send_local(world, module_id, None, name, data),
            Target::Local(id) => {
                message::send_local(world, module_id, Some(id.from_bindgen()), name, data)
            }
        }
    }
}
impl wit::client_player::Host for Bindings {
    fn get_local(&mut self) -> anyhow::Result<wit::types::EntityId> {
        crate::shared::implementation::player::get_by_user_id(
            self.world(),
            self.world().resource(local_user_id()).clone(),
        )
        .transpose()
        .unwrap()
    }
}
impl wit::client_input::Host for Bindings {
    fn get(&mut self) -> anyhow::Result<wit::client_input::Input> {
        Ok(self
            .world()
            .resource(player_raw_input())
            .clone()
            .into_bindgen())
    }

    fn get_previous(&mut self) -> anyhow::Result<wit::client_input::Input> {
        Ok(self
            .world()
            .resource(player_prev_raw_input())
            .clone()
            .into_bindgen())
    }
<<<<<<< HEAD
=======
}

impl wit::asset::Host for Bindings {
    fn url(&mut self, path: String) -> anyhow::Result<Option<String>> {
        let assets = self.world().resource(asset_cache()).clone();
        let asset_url = AbsAssetUrl::from_asset_key(path);
        asset_url
            .to_download_url(&assets)
            .map(|url| Some(url.to_string()))
    }
}

impl wit::audio::Host for Bindings {
    fn load(&mut self, url: String) -> anyhow::Result<()> {
        crate::shared::implementation::audio::load(self.world_mut(), url)
    }

    fn play(&mut self, name: String, looping: bool, amp: f32) -> anyhow::Result<()> {
        crate::shared::implementation::audio::play(self.world_mut(), name, looping, amp)
    }
}

impl wit::camera::Host for Bindings {
    fn screen_ray(
        &mut self,
        camera: wit::types::EntityId,
        clip_space_pos: wit::types::Vec2,
    ) -> anyhow::Result<wit::types::Ray> {
        let mut ray = screen_ray(
            self.world(),
            camera.from_bindgen(),
            clip_space_pos.from_bindgen(),
        )?;
        ray.dir *= -1.;
        Ok(ray.into_bindgen())
    }
>>>>>>> 6b97e56a
}<|MERGE_RESOLUTION|>--- conflicted
+++ resolved
@@ -74,30 +74,7 @@
             .clone()
             .into_bindgen())
     }
-<<<<<<< HEAD
-=======
 }
-
-impl wit::asset::Host for Bindings {
-    fn url(&mut self, path: String) -> anyhow::Result<Option<String>> {
-        let assets = self.world().resource(asset_cache()).clone();
-        let asset_url = AbsAssetUrl::from_asset_key(path);
-        asset_url
-            .to_download_url(&assets)
-            .map(|url| Some(url.to_string()))
-    }
-}
-
-impl wit::audio::Host for Bindings {
-    fn load(&mut self, url: String) -> anyhow::Result<()> {
-        crate::shared::implementation::audio::load(self.world_mut(), url)
-    }
-
-    fn play(&mut self, name: String, looping: bool, amp: f32) -> anyhow::Result<()> {
-        crate::shared::implementation::audio::play(self.world_mut(), name, looping, amp)
-    }
-}
-
 impl wit::camera::Host for Bindings {
     fn screen_ray(
         &mut self,
@@ -112,5 +89,4 @@
         ray.dir *= -1.;
         Ok(ray.into_bindgen())
     }
->>>>>>> 6b97e56a
 }