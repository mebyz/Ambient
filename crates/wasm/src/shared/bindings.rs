use std::collections::HashSet;

use ambient_ecs::{EntityId, PrimitiveComponent, Query, QueryState, World};

use super::wit;

pub type QueryStateMap =
    slotmap::SlotMap<slotmap::DefaultKey, (Query, QueryState, Vec<PrimitiveComponent>)>;

#[derive(Clone, Default)]
pub struct BindingsBase {
    pub spawned_entities: HashSet<EntityId>,
    pub subscribed_messages: HashSet<String>,
    pub query_states: QueryStateMap,
}

pub trait BindingsBound:
    wit::types::Host
    + wit::audio::Host
    + wit::asset::Host
    + wit::component::Host
    + wit::entity::Host
    + wit::message::Host
    + wit::player::Host
    + wit::client_message::Host
    + wit::client_player::Host
<<<<<<< HEAD
    + wit::client_input::Host
=======
    + wit::camera::Host
>>>>>>> 6b97e56a
    + wit::server_message::Host
    + wit::server_physics::Host
    + Clone
    + Sync
    + Send
{
    fn base(&self) -> &BindingsBase;
    fn base_mut(&mut self) -> &mut BindingsBase;

    fn set_world(&mut self, world: &mut World);
    fn clear_world(&mut self);
}

#[derive(Clone)]
pub struct WorldRef(*mut World);
impl Default for WorldRef {
    fn default() -> Self {
        Self::new()
    }
}
impl WorldRef {
    const fn new() -> Self {
        WorldRef(std::ptr::null_mut())
    }
    pub unsafe fn world(&self) -> &World {
        unsafe { self.0.as_ref().unwrap() }
    }
    pub unsafe fn world_mut(&mut self) -> &mut World {
        unsafe { self.0.as_mut().unwrap() }
    }
    pub unsafe fn set_world(&mut self, world: &mut World) {
        self.0 = world;
    }
    pub unsafe fn clear_world(&mut self) {
        self.0 = std::ptr::null_mut();
    }
}
unsafe impl Send for WorldRef {}
unsafe impl Sync for WorldRef {}<|MERGE_RESOLUTION|>--- conflicted
+++ resolved
@@ -24,11 +24,8 @@
     + wit::player::Host
     + wit::client_message::Host
     + wit::client_player::Host
-<<<<<<< HEAD
     + wit::client_input::Host
-=======
     + wit::camera::Host
->>>>>>> 6b97e56a
     + wit::server_message::Host
     + wit::server_physics::Host
     + Clone
