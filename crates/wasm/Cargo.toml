--- conflicted
+++ resolved
@@ -18,11 +18,8 @@
 ambient_physics = { path = "../physics" }
 ambient_project = { path = "../project" }
 ambient_std = { path = "../std" }
-<<<<<<< HEAD
 ambient_wasmtime_wasi = { path = "../wasmtime_wasi" }
-=======
 ambient_window_types = { path = "../window_types" }
->>>>>>> 3e9a70da
 physxx = { path = "../../libs/physxx" }
 
 anyhow = { workspace = true }
