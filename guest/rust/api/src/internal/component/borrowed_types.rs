--- conflicted
+++ resolved
@@ -32,7 +32,6 @@
                 }
             }
 
-<<<<<<< HEAD
             pub(super) enum ComponentOptionTypeBorrow<'a> {
                 $([<Type $value>](Option<$borrowed_type>),)*
             }
@@ -74,95 +73,10 @@
                     }
                 }
             }
-=======
-pub(super) enum ComponentListType<'a> {
-    TypeEmpty(Vec<()>),
-    TypeBool(Vec<bool>),
-    TypeEntityId(Vec<host::EntityId>),
-    TypeF32(Vec<f32>),
-    TypeF64(Vec<f64>),
-    TypeMat4(Vec<host::Mat4>),
-    TypeI32(Vec<i32>),
-    TypeQuat(Vec<host::Quat>),
-    TypeString(Vec<&'a str>),
-    TypeU32(Vec<u32>),
-    TypeU64(Vec<u64>),
-    TypeVec2(Vec<host::Vec2>),
-    TypeVec3(Vec<host::Vec3>),
-    TypeVec4(Vec<host::Vec4>),
-    TypeUvec2(Vec<host::Uvec2>),
-    TypeUvec3(Vec<host::Uvec3>),
-    TypeUvec4(Vec<host::Uvec4>),
-}
-impl<'a> ComponentListType<'a> {
-    fn as_main(&'a self) -> host::ComponentListTypeParam<'a> {
-        match self {
-            Self::TypeEmpty(v) => host::ComponentListTypeParam::TypeEmpty(v.as_slice()),
-            Self::TypeBool(v) => host::ComponentListTypeParam::TypeBool(v.as_slice()),
-            Self::TypeEntityId(v) => host::ComponentListTypeParam::TypeEntityId(v.as_slice()),
-            Self::TypeF32(v) => host::ComponentListTypeParam::TypeF32(v.as_slice()),
-            Self::TypeF64(v) => host::ComponentListTypeParam::TypeF64(v.as_slice()),
-            Self::TypeMat4(v) => host::ComponentListTypeParam::TypeMat4(v.as_slice()),
-            Self::TypeI32(v) => host::ComponentListTypeParam::TypeI32(v.as_slice()),
-            Self::TypeQuat(v) => host::ComponentListTypeParam::TypeQuat(v.as_slice()),
-            Self::TypeString(v) => host::ComponentListTypeParam::TypeString(v.as_slice()),
-            Self::TypeU32(v) => host::ComponentListTypeParam::TypeU32(v.as_slice()),
-            Self::TypeU64(v) => host::ComponentListTypeParam::TypeU64(v.as_slice()),
-            Self::TypeVec2(v) => host::ComponentListTypeParam::TypeVec2(v.as_slice()),
-            Self::TypeVec3(v) => host::ComponentListTypeParam::TypeVec3(v.as_slice()),
-            Self::TypeVec4(v) => host::ComponentListTypeParam::TypeVec4(v.as_slice()),
-            Self::TypeUvec2(v) => host::ComponentListTypeParam::TypeUvec2(v.as_slice()),
-            Self::TypeUvec3(v) => host::ComponentListTypeParam::TypeUvec3(v.as_slice()),
-            Self::TypeUvec4(v) => host::ComponentListTypeParam::TypeUvec4(v.as_slice()),
-        }
-    }
-}
-
-pub(super) enum ComponentOptionType<'a> {
-    TypeEmpty(Option<()>),
-    TypeBool(Option<bool>),
-    TypeEntityId(Option<host::EntityId>),
-    TypeF32(Option<f32>),
-    TypeF64(Option<f64>),
-    TypeMat4(Option<host::Mat4>),
-    TypeI32(Option<i32>),
-    TypeQuat(Option<host::Quat>),
-    TypeString(Option<&'a str>),
-    TypeU32(Option<u32>),
-    TypeU64(Option<u64>),
-    TypeVec2(Option<host::Vec2>),
-    TypeVec3(Option<host::Vec3>),
-    TypeVec4(Option<host::Vec4>),
-    TypeUvec2(Option<host::Uvec2>),
-    TypeUvec3(Option<host::Uvec3>),
-    TypeUvec4(Option<host::Uvec4>),
-}
-impl<'a> ComponentOptionType<'a> {
-    fn as_main(&self) -> host::ComponentOptionTypeParam<'a> {
-        match self {
-            Self::TypeEmpty(v) => host::ComponentOptionTypeParam::TypeEmpty(*v),
-            Self::TypeBool(v) => host::ComponentOptionTypeParam::TypeBool(*v),
-            Self::TypeEntityId(v) => host::ComponentOptionTypeParam::TypeEntityId(*v),
-            Self::TypeF32(v) => host::ComponentOptionTypeParam::TypeF32(*v),
-            Self::TypeF64(v) => host::ComponentOptionTypeParam::TypeF64(*v),
-            Self::TypeMat4(v) => host::ComponentOptionTypeParam::TypeMat4(*v),
-            Self::TypeI32(v) => host::ComponentOptionTypeParam::TypeI32(*v),
-            Self::TypeQuat(v) => host::ComponentOptionTypeParam::TypeQuat(*v),
-            Self::TypeString(v) => host::ComponentOptionTypeParam::TypeString(*v),
-            Self::TypeU32(v) => host::ComponentOptionTypeParam::TypeU32(*v),
-            Self::TypeU64(v) => host::ComponentOptionTypeParam::TypeU64(*v),
-            Self::TypeVec2(v) => host::ComponentOptionTypeParam::TypeVec2(*v),
-            Self::TypeVec3(v) => host::ComponentOptionTypeParam::TypeVec3(*v),
-            Self::TypeVec4(v) => host::ComponentOptionTypeParam::TypeVec4(*v),
-            Self::TypeUvec2(v) => host::ComponentOptionTypeParam::TypeUvec2(*v),
-            Self::TypeUvec3(v) => host::ComponentOptionTypeParam::TypeUvec3(*v),
-            Self::TypeUvec4(v) => host::ComponentOptionTypeParam::TypeUvec4(*v),
->>>>>>> 0cc55f2f
         }
     };
 }
 
-<<<<<<< HEAD
 macro_rules! generate_borrowing_types {
     (
         owned: [$(($owned_value:ident, $owned_type:ty)),*],
@@ -206,7 +120,10 @@
         (U64, u64),
         (Vec2, wit::types::Vec2),
         (Vec3, wit::types::Vec3),
-        (Vec4, wit::types::Vec4)
+        (Vec4, wit::types::Vec4),
+        (Uvec2, wit::types::Uvec2),
+        (Uvec3, wit::types::Uvec3),
+        (Uvec4, wit::types::Uvec4)
     ],
     borrowed: [
         (String, String, &'a str)
@@ -234,204 +151,4 @@
     fn borrow_if_required(self) -> Self::Output {
         self.as_ref().map(|v| v.borrow_if_required())
     }
-=======
-pub(super) enum ComponentType<'a> {
-    TypeEmpty(()),
-    TypeBool(bool),
-    TypeEntityId(host::EntityId),
-    TypeF32(f32),
-    TypeF64(f64),
-    TypeMat4(host::Mat4),
-    TypeI32(i32),
-    TypeQuat(host::Quat),
-    TypeString(String),
-    TypeU32(u32),
-    TypeU64(u64),
-    TypeVec2(host::Vec2),
-    TypeVec3(host::Vec3),
-    TypeVec4(host::Vec4),
-    TypeUvec2(host::Uvec2),
-    TypeUvec3(host::Uvec3),
-    TypeUvec4(host::Uvec4),
-    TypeList(ComponentListType<'a>),
-    TypeOption(ComponentOptionType<'a>),
-}
-
-pub(super) fn create_owned_types(
-    data: &HashMap<u32, host::ComponentTypeResult>,
-) -> Vec<(u32, ComponentType)> {
-    data.iter()
-        .map(|(id, component)| {
-            (
-                *id,
-                match component {
-                    host::ComponentTypeResult::TypeEmpty(_) => ComponentType::TypeEmpty(()),
-                    host::ComponentTypeResult::TypeBool(v) => ComponentType::TypeBool(*v),
-                    host::ComponentTypeResult::TypeEntityId(v) => ComponentType::TypeEntityId(*v),
-                    host::ComponentTypeResult::TypeF32(v) => ComponentType::TypeF32(*v),
-                    host::ComponentTypeResult::TypeF64(v) => ComponentType::TypeF64(*v),
-                    host::ComponentTypeResult::TypeMat4(v) => ComponentType::TypeMat4(*v),
-                    host::ComponentTypeResult::TypeI32(v) => ComponentType::TypeI32(*v),
-                    host::ComponentTypeResult::TypeQuat(v) => ComponentType::TypeQuat(*v),
-                    host::ComponentTypeResult::TypeString(v) => {
-                        ComponentType::TypeString(v.clone())
-                    }
-                    host::ComponentTypeResult::TypeU32(v) => ComponentType::TypeU32(*v),
-                    host::ComponentTypeResult::TypeU64(v) => ComponentType::TypeU64(*v),
-                    host::ComponentTypeResult::TypeVec2(v) => ComponentType::TypeVec2(*v),
-                    host::ComponentTypeResult::TypeVec3(v) => ComponentType::TypeVec3(*v),
-                    host::ComponentTypeResult::TypeVec4(v) => ComponentType::TypeVec4(*v),
-                    host::ComponentTypeResult::TypeUvec2(v) => ComponentType::TypeUvec2(*v),
-                    host::ComponentTypeResult::TypeUvec3(v) => ComponentType::TypeUvec3(*v),
-                    host::ComponentTypeResult::TypeUvec4(v) => ComponentType::TypeUvec4(*v),
-                    host::ComponentTypeResult::TypeList(v) => ComponentType::TypeList(match v {
-                        host::ComponentListTypeResult::TypeEmpty(v) => {
-                            ComponentListType::TypeEmpty(v.clone())
-                        }
-                        host::ComponentListTypeResult::TypeBool(v) => {
-                            ComponentListType::TypeBool(v.clone())
-                        }
-                        host::ComponentListTypeResult::TypeEntityId(v) => {
-                            ComponentListType::TypeEntityId(v.clone())
-                        }
-                        host::ComponentListTypeResult::TypeF32(v) => {
-                            ComponentListType::TypeF32(v.clone())
-                        }
-                        host::ComponentListTypeResult::TypeF64(v) => {
-                            ComponentListType::TypeF64(v.clone())
-                        }
-                        host::ComponentListTypeResult::TypeMat4(v) => {
-                            ComponentListType::TypeMat4(v.clone())
-                        }
-                        host::ComponentListTypeResult::TypeI32(v) => {
-                            ComponentListType::TypeI32(v.clone())
-                        }
-                        host::ComponentListTypeResult::TypeQuat(v) => {
-                            ComponentListType::TypeQuat(v.clone())
-                        }
-                        host::ComponentListTypeResult::TypeString(v) => {
-                            ComponentListType::TypeString(v.iter().map(|v| v.as_str()).collect())
-                        }
-                        host::ComponentListTypeResult::TypeU32(v) => {
-                            ComponentListType::TypeU32(v.clone())
-                        }
-                        host::ComponentListTypeResult::TypeU64(v) => {
-                            ComponentListType::TypeU64(v.clone())
-                        }
-                        host::ComponentListTypeResult::TypeVec2(v) => {
-                            ComponentListType::TypeVec2(v.clone())
-                        }
-                        host::ComponentListTypeResult::TypeVec3(v) => {
-                            ComponentListType::TypeVec3(v.clone())
-                        }
-                        host::ComponentListTypeResult::TypeVec4(v) => {
-                            ComponentListType::TypeVec4(v.clone())
-                        }
-                        host::ComponentListTypeResult::TypeUvec2(v) => {
-                            ComponentListType::TypeUvec2(v.clone())
-                        }
-                        host::ComponentListTypeResult::TypeUvec3(v) => {
-                            ComponentListType::TypeUvec3(v.clone())
-                        }
-                        host::ComponentListTypeResult::TypeUvec4(v) => {
-                            ComponentListType::TypeUvec4(v.clone())
-                        }
-                    }),
-                    host::ComponentTypeResult::TypeOption(v) => {
-                        ComponentType::TypeOption(match v {
-                            host::ComponentOptionTypeResult::TypeEmpty(v) => {
-                                ComponentOptionType::TypeEmpty(*v)
-                            }
-                            host::ComponentOptionTypeResult::TypeBool(v) => {
-                                ComponentOptionType::TypeBool(*v)
-                            }
-                            host::ComponentOptionTypeResult::TypeEntityId(v) => {
-                                ComponentOptionType::TypeEntityId(*v)
-                            }
-                            host::ComponentOptionTypeResult::TypeF32(v) => {
-                                ComponentOptionType::TypeF32(*v)
-                            }
-                            host::ComponentOptionTypeResult::TypeF64(v) => {
-                                ComponentOptionType::TypeF64(*v)
-                            }
-                            host::ComponentOptionTypeResult::TypeMat4(v) => {
-                                ComponentOptionType::TypeMat4(*v)
-                            }
-                            host::ComponentOptionTypeResult::TypeI32(v) => {
-                                ComponentOptionType::TypeI32(*v)
-                            }
-                            host::ComponentOptionTypeResult::TypeQuat(v) => {
-                                ComponentOptionType::TypeQuat(*v)
-                            }
-                            host::ComponentOptionTypeResult::TypeString(v) => {
-                                ComponentOptionType::TypeString(v.as_deref())
-                            }
-                            host::ComponentOptionTypeResult::TypeU32(v) => {
-                                ComponentOptionType::TypeU32(*v)
-                            }
-                            host::ComponentOptionTypeResult::TypeU64(v) => {
-                                ComponentOptionType::TypeU64(*v)
-                            }
-                            host::ComponentOptionTypeResult::TypeVec2(v) => {
-                                ComponentOptionType::TypeVec2(*v)
-                            }
-                            host::ComponentOptionTypeResult::TypeVec3(v) => {
-                                ComponentOptionType::TypeVec3(*v)
-                            }
-                            host::ComponentOptionTypeResult::TypeVec4(v) => {
-                                ComponentOptionType::TypeVec4(*v)
-                            }
-                            host::ComponentOptionTypeResult::TypeUvec2(v) => {
-                                ComponentOptionType::TypeUvec2(*v)
-                            }
-                            host::ComponentOptionTypeResult::TypeUvec3(v) => {
-                                ComponentOptionType::TypeUvec3(*v)
-                            }
-                            host::ComponentOptionTypeResult::TypeUvec4(v) => {
-                                ComponentOptionType::TypeUvec4(*v)
-                            }
-                        })
-                    }
-                },
-            )
-        })
-        .collect()
-}
-
-pub(super) fn create_borrowed_types<'a>(
-    data: &'a [(u32, ComponentType)],
-) -> Vec<(u32, host::ComponentTypeParam<'a>)> {
-    data.iter()
-        .map(|(id, ct)| {
-            (
-                *id,
-                match ct {
-                    ComponentType::TypeEmpty(_) => host::ComponentTypeParam::TypeEmpty(()),
-                    ComponentType::TypeBool(v) => host::ComponentTypeParam::TypeBool(*v),
-                    ComponentType::TypeEntityId(v) => host::ComponentTypeParam::TypeEntityId(*v),
-                    ComponentType::TypeF32(v) => host::ComponentTypeParam::TypeF32(*v),
-                    ComponentType::TypeF64(v) => host::ComponentTypeParam::TypeF64(*v),
-                    ComponentType::TypeMat4(v) => host::ComponentTypeParam::TypeMat4(*v),
-                    ComponentType::TypeI32(v) => host::ComponentTypeParam::TypeI32(*v),
-                    ComponentType::TypeQuat(v) => host::ComponentTypeParam::TypeQuat(*v),
-                    ComponentType::TypeString(v) => {
-                        host::ComponentTypeParam::TypeString(v.as_str())
-                    }
-                    ComponentType::TypeU32(v) => host::ComponentTypeParam::TypeU32(*v),
-                    ComponentType::TypeU64(v) => host::ComponentTypeParam::TypeU64(*v),
-                    ComponentType::TypeVec2(v) => host::ComponentTypeParam::TypeVec2(*v),
-                    ComponentType::TypeVec3(v) => host::ComponentTypeParam::TypeVec3(*v),
-                    ComponentType::TypeVec4(v) => host::ComponentTypeParam::TypeVec4(*v),
-                    ComponentType::TypeUvec2(v) => host::ComponentTypeParam::TypeUvec2(*v),
-                    ComponentType::TypeUvec3(v) => host::ComponentTypeParam::TypeUvec3(*v),
-                    ComponentType::TypeUvec4(v) => host::ComponentTypeParam::TypeUvec4(*v),
-                    ComponentType::TypeList(v) => host::ComponentTypeParam::TypeList(v.as_main()),
-                    ComponentType::TypeOption(v) => {
-                        host::ComponentTypeParam::TypeOption(v.as_main())
-                    }
-                },
-            )
-        })
-        .collect()
->>>>>>> 0cc55f2f
 }