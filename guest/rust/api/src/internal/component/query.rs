use std::{future::Future, marker::PhantomData};

use crate::{
    event,
    global::{on, on_async, EntityId, EventOk},
<<<<<<< HEAD
    internal::{component::ComponentsTuple, conversion::FromBindgen, wit},
=======
    internal::{component::ComponentsTuple, conversion::FromBindgen, host},
    prelude::OnHandle,
>>>>>>> 8f745b2a
};

/// Creates a new [GeneralQueryBuilder] that will find entities that have the specified `components`
/// and can be [built](GeneralQueryBuilder::build) to create a [GeneralQuery].
///
/// Building a query is somewhat expensive, but they are cheap to copy and evaluate, so it's
/// recommended that you build your queries once and reuse them elsewhere.
pub fn query<Components: ComponentsTuple + Copy + Clone + 'static>(
    components: Components,
) -> GeneralQueryBuilder<Components> {
    GeneralQuery::create(components)
}

/// Creates a new [ChangeQuery] that will find entities that have the specified `components`
/// that will call its bound function when components marked by [ChangeQuery::track_change]
/// change.
pub fn change_query<Components: ComponentsTuple + Copy + Clone + 'static>(
    components: Components,
) -> ChangeQuery<Components> {
    ChangeQuery::create(components)
}

/// Creates a new [EventQuery] that will find entities that have the specified `components`
/// that will call its bound function when an entity with those components are spawned / seen
/// for the first time by this query.
pub fn spawn_query<Components: ComponentsTuple + Copy + Clone + 'static>(
    components: Components,
) -> EventQuery<Components> {
    EventQuery::create(QueryEvent::Spawn, components)
}

/// Creates a new [EventQuery] that will find entities that have the specified `components`
/// that will call its bound function when an entity with those components are despawned / seen
/// for the last time by this query.
pub fn despawn_query<Components: ComponentsTuple + Copy + Clone + 'static>(
    components: Components,
) -> EventQuery<Components> {
    EventQuery::create(QueryEvent::Despawn, components)
}

/// When this [EventQuery] should return results.
pub enum QueryEvent {
    /// When this collection of components is spawned.
    Spawn,
    /// When this collection of components is despawned.
    Despawn,
}

#[derive(Clone, Copy)]
/// An ECS query used to find entities in the world.
pub struct GeneralQuery<Components: ComponentsTuple + Copy + Clone + 'static>(
    QueryImpl<Components>,
);
impl<Components: ComponentsTuple + Copy + Clone + 'static> GeneralQuery<Components> {
    /// Creates a new [GeneralQueryBuilder] that will find entities that have the specified `components`
    /// and can be [built](GeneralQueryBuilder::build) to create a [GeneralQuery].
    ///
    /// Building a query is somewhat expensive, but they are cheap to copy and evaluate, so it's
    /// recommended that you build your queries once and reuse them elsewhere.
    pub fn create(components: Components) -> GeneralQueryBuilder<Components> {
        GeneralQueryBuilder(QueryBuilderImpl::new(components.as_indices()))
    }

    /// Evaluate the query and return the results.
    pub fn evaluate(&self) -> Vec<(EntityId, Components::Data)> {
        self.0.evaluate()
    }

    /// Consume this query and call `callback` (`fn`) each frame with the result of the query.
    pub fn each_frame(
        self,
        callback: impl Fn(Vec<(EntityId, Components::Data)>) + 'static,
    ) -> OnHandle {
        self.0.bind(callback)
    }

    /// Consume this query and call `callback` (`async fn`) each frame with the result of the query.
    pub fn each_frame_async<R: Future<Output = ()>>(
        self,
        callback: impl Fn(Vec<(EntityId, Components::Data)>) -> R + Copy + 'static,
    ) -> OnHandle {
        self.0.bind_async(callback)
    }
}
/// Build a [GeneralQuery] for the ECS. This is how you find entities in the game world.
pub struct GeneralQueryBuilder<Components: ComponentsTuple + Copy + Clone + 'static>(
    QueryBuilderImpl<Components>,
);
impl<Components: ComponentsTuple + Copy + Clone + 'static> GeneralQueryBuilder<Components> {
    /// The entities must include the components in `requires`.
    pub fn requires(mut self, requires: impl ComponentsTuple) -> Self {
        self.0.requires(requires);
        self
    }

    /// The entities must not include the components in `exclude`.
    pub fn excludes(mut self, excludes: impl ComponentsTuple) -> Self {
        self.0.excludes(excludes);
        self
    }

    /// Builds a [GeneralQuery].
    pub fn build(self) -> GeneralQuery<Components> {
        GeneralQuery(QueryImpl::new(
            self.0.build_impl(&[], wit::component::QueryEvent::Frame),
        ))
    }
}

/// An ECS query that calls a callback when entities containing components
/// marked with [ChangeQuery::track_change] have those components change.
pub struct ChangeQuery<Components: ComponentsTuple + Copy + Clone + 'static>(
    QueryBuilderImpl<Components>,
    Vec<u32>,
);
impl<Components: ComponentsTuple + Copy + Clone + 'static> ChangeQuery<Components> {
    /// Creates a new [ChangeQuery] that will find entities that have the specified `components`
    /// that will call its bound function when components marked by [track_change](Self::track_change)
    /// change.
    pub fn create(components: Components) -> Self {
        Self(QueryBuilderImpl::new(components.as_indices()), vec![])
    }

    /// The entities must include the components in `requires`.
    pub fn requires(mut self, requires: impl ComponentsTuple) -> Self {
        self.0.requires(requires);
        self
    }

    /// The entities must not include the components in `exclude`.
    pub fn excludes(mut self, excludes: impl ComponentsTuple) -> Self {
        self.0.excludes(excludes);
        self
    }

    /// The query will return results when these components change values.
    ///
    /// Note that this does *not* implicitly [requires](Self::requires) the components; this allows you to track
    /// changes for entities that do not have all of the tracked components.
    pub fn track_change(mut self, changes: impl ComponentsTuple) -> Self {
        self.1.extend_from_slice(&changes.as_indices());
        self
    }

    /// Each time the components marked by [Self::track_change] change,
    /// the `callback` (`fn`) is called with the result of the query.
    pub fn bind(self, callback: impl Fn(Vec<(EntityId, Components::Data)>) + 'static) -> OnHandle {
        self.build().bind(callback)
    }

    /// Each time the components marked by [Self::track_change] change,
    /// the `callback` (`async fn`) is called with the result of the query.
    pub fn bind_async<R: Future<Output = ()>>(
        self,
        callback: impl Fn(Vec<(EntityId, Components::Data)>) -> R + Copy + 'static,
    ) -> OnHandle {
        self.build().bind_async(callback)
    }

    fn build(self) -> QueryImpl<Components> {
        assert!(
            !self.1.is_empty(),
            "No components specified for tracking. Did you call `ChangeQuery::track_change`?"
        );
        QueryImpl::new(
            self.0
                .build_impl(&self.1, wit::component::QueryEvent::Frame),
        )
    }
}

/// An ECS query that calls a callback when its associated event occurs.
pub struct EventQuery<Components: ComponentsTuple + Copy + Clone + 'static>(
    QueryBuilderImpl<Components>,
    QueryEvent,
);
impl<Components: ComponentsTuple + Copy + Clone + 'static> EventQuery<Components> {
    /// Creates a new [EventQuery] that will find entities that have the specified `components`
    /// that will call its bound function when the `event` occurs.
    pub fn create(event: QueryEvent, components: Components) -> Self {
        Self(QueryBuilderImpl::new(components.as_indices()), event)
    }

    /// The entities must include the components in `requires`.
    pub fn requires(mut self, requires: impl ComponentsTuple) -> Self {
        self.0.requires(requires);
        self
    }

    /// The entities must not include the components in `excludes`.
    pub fn excludes(mut self, excludes: impl ComponentsTuple) -> Self {
        self.0.excludes(excludes);
        self
    }

    /// Each time the entity associated with `components` experiences the event,
    /// the `callback` (`fn`) is called with the result of the query.
    pub fn bind(self, callback: impl Fn(Vec<(EntityId, Components::Data)>) + 'static) -> OnHandle {
        self.build().bind(callback)
    }

    /// Each time the entity associated with `components` experiences the event,
    /// the `callback` (`async fn`) is called with the result of the query.
    pub fn bind_async<R: Future<Output = ()>>(
        self,
        callback: impl Fn(Vec<(EntityId, Components::Data)>) -> R + Copy + 'static,
    ) -> OnHandle {
        self.build().bind_async(callback)
    }

    fn build(self) -> QueryImpl<Components> {
        QueryImpl::new(self.0.build_impl(
            &[],
            match self.1 {
                QueryEvent::Spawn => wit::component::QueryEvent::Spawn,
                QueryEvent::Despawn => wit::component::QueryEvent::Despawn,
            },
        ))
    }
}

#[derive(Clone, Copy)]
struct QueryImpl<Components: ComponentsTuple + Copy + Clone + 'static>(
    u64,
    PhantomData<Components>,
);
impl<Components: ComponentsTuple + Copy + Clone + 'static> QueryImpl<Components> {
    fn new(id: u64) -> Self {
        Self(id, PhantomData)
    }

    fn evaluate(&self) -> Vec<(EntityId, Components::Data)> {
        wit::component::query_eval(self.0)
            .into_iter()
            .map(|(id, components)| {
                (
                    id.from_bindgen(),
                    Components::from_component_types(components)
                        .expect("invalid type conversion on component query"),
                )
            })
            .collect()
    }

    fn bind(self, callback: impl Fn(Vec<(EntityId, Components::Data)>) + 'static) -> OnHandle {
        on(event::FRAME, move |_| {
            let results = self.evaluate();
            if !results.is_empty() {
                callback(results);
            }
            EventOk
        })
    }
    fn bind_async<R: Future<Output = ()>>(
        self,
        callback: impl Fn(Vec<(EntityId, Components::Data)>) -> R + Copy + 'static,
    ) -> OnHandle {
        on_async(event::FRAME, move |_| async move {
            let results = self.evaluate();
            if !results.is_empty() {
                callback(results).await;
            }
            EventOk
        })
    }
}

struct QueryBuilderImpl<Components: ComponentsTuple + Copy + Clone + 'static> {
    components: Vec<u32>,
    include: Vec<u32>,
    exclude: Vec<u32>,
    _data: PhantomData<Components>,
}
impl<Components: ComponentsTuple + Copy + Clone + 'static> QueryBuilderImpl<Components> {
    fn new(components: Vec<u32>) -> QueryBuilderImpl<Components> {
        Self {
            components,
            include: vec![],
            exclude: vec![],
            _data: PhantomData,
        }
    }
    pub fn requires(&mut self, include: impl ComponentsTuple) {
        self.include.extend_from_slice(&include.as_indices());
    }
    pub fn excludes(&mut self, exclude: impl ComponentsTuple) {
        self.exclude.extend_from_slice(&exclude.as_indices());
    }
    fn build_impl(self, changed: &[u32], event: wit::component::QueryEvent) -> u64 {
        wit::component::query(
            wit::component::QueryBuild {
                components: &self.components,
                include: &self.include,
                exclude: &self.exclude,
                changed,
            },
            event,
        )
    }
}<|MERGE_RESOLUTION|>--- conflicted
+++ resolved
@@ -3,12 +3,8 @@
 use crate::{
     event,
     global::{on, on_async, EntityId, EventOk},
-<<<<<<< HEAD
     internal::{component::ComponentsTuple, conversion::FromBindgen, wit},
-=======
-    internal::{component::ComponentsTuple, conversion::FromBindgen, host},
     prelude::OnHandle,
->>>>>>> 8f745b2a
 };
 
 /// Creates a new [GeneralQueryBuilder] that will find entities that have the specified `components`
