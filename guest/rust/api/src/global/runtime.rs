use std::{cell::RefCell, future::Future, rc::Rc, task::Poll};

use crate::{
    components, entity,
    global::EventResult,
    internal::{component::Entity, executor::EXECUTOR, wit},
};

/// The time, relative to when the application started, in seconds.
/// This can be used to time how long something takes.
pub fn time() -> f32 {
    EXECUTOR.frame_state().time()
}

/// The length of the previous frame, in seconds.
pub fn frametime() -> f32 {
    entity::get_component(entity::resources(), components::core::app::dtime()).unwrap()
}

/// Handle to a "on" listener, which can be canceled by calling `.stop`
pub struct OnHandle(String, u128);
impl OnHandle {
    /// Stops listening
    pub fn stop(self) {
        EXECUTOR.unregister_callback(&self.0, self.1);
    }
}

/// Handle to a "once" listener, which can be canceled by calling `.stop`
pub struct OnceHandle(String, u128);
impl OnceHandle {
    /// Stops listening
    pub fn stop(self) {
        EXECUTOR.unregister_callback_once(&self.0, self.1);
    }
}

/// `on` calls `callback` every time `event` occurs.
///
/// If you only want to be notified once, use [once].
///
/// The `callback` is a `fn`. This can be a closure (e.g. `|args| { ... }`).
pub fn on(event: &str, mut callback: impl FnMut(&Entity) -> EventResult + 'static) -> OnHandle {
    on_async(event, move |args| std::future::ready(callback(args)))
}

/// `on_async` calls `callback` every time `event` occurs.
///
/// If you only want to be notified once, use [once_async].
///
/// The `callback` is a `async fn`. This can be a closure (e.g. `|args| async move { ... }`).
pub fn on_async<R: Future<Output = EventResult> + 'static>(
    event: &str,
    mut callback: impl FnMut(&Entity) -> R + 'static,
<<<<<<< HEAD
) {
    wit::event::subscribe(event);
    EXECUTOR.register_callback(
=======
) -> OnHandle {
    host::event_subscribe(event);
    OnHandle(
>>>>>>> 8f745b2a
        event.to_string(),
        EXECUTOR.register_callback(
            event.to_string(),
            Box::new(move |args| Box::pin(callback(args))),
        ),
    )
}

/// `once` calls `callback` when `event` occurs, but only once.
///
/// If you want to be notified every time the `event` occurs, use [on].
///
/// The `callback` is a `fn`. This can be a closure (e.g. `|args| { ... }`).
pub fn once(event: &str, callback: impl FnOnce(&Entity) -> EventResult + 'static) -> OnceHandle {
    once_async(event, |args| std::future::ready(callback(args)))
}

/// `once_async` calls `callback` when `event` occurs, but only once.
///
/// If you want to be notified every time the `event` occurs, use [on_async].
///
/// The `callback` is a `async fn`. This can be a closure (e.g. `|args| async move { ... }`).
pub fn once_async<R: Future<Output = EventResult> + 'static>(
    event: &str,
    callback: impl FnOnce(&Entity) -> R + 'static,
<<<<<<< HEAD
) {
    wit::event::subscribe(event);
    EXECUTOR.register_callback_once(
=======
) -> OnceHandle {
    host::event_subscribe(event);
    OnceHandle(event.to_string(), EXECUTOR.register_callback_once(
>>>>>>> 8f745b2a
        event.to_string(),
        Box::new(move |args| Box::pin(callback(args))),
    ))
}

/// Runs the given async block (`future`). This lets your module set up behaviour
/// to run concurrently, like a long-running task.
///
/// This is similar to [tokio::spawn](https://docs.rs/tokio/latest/tokio/fn.spawn.html),
/// as well as similar functions from other async runtimes.
///
/// # Examples
/// ```
/// run_async(async {
///     notification::broadcast("a title", "hello!");
///     sleep(2.0).await;
///     notification::broadcast("a title", "hello to you too!");
///     EventOk
/// });
/// ```
pub fn run_async(future: impl Future<Output = EventResult> + 'static) {
    EXECUTOR.spawn(Box::pin(future));
}

/// Stops execution of this function until the provided `condition` is true.
/// Useful for waiting for something to happen in the game world.
///
/// This must be used with `.await` in either an `async fn` or an `async` block.
pub async fn block_until(condition: impl Fn() -> bool) {
    std::future::poll_fn(move |_cx| {
        if condition() {
            Poll::Ready(())
        } else {
            Poll::Pending
        }
    })
    .await
}

/// Stops execution of this function until `seconds` has passed.
///
/// This must be used with `.await` in either an `async fn` or an `async` block.
pub async fn sleep(seconds: f32) {
    let target_time = time() + seconds;
    block_until(|| time() > target_time).await
}

/// Stops execution of this function until `event` occurs with the specified `condition`.
/// Useful for waiting until a particular event has happened in the game world.
///
/// This must be used with `.await` in either an `async fn` or an `async` block.
pub async fn until_this(event: &str, condition: impl Fn(&Entity) -> bool + 'static) -> Entity {
    let ret = Rc::new(RefCell::new(None));

    fn register_callback(
        event: String,
        condition: impl Fn(&Entity) -> bool + 'static,
        ret: Rc<RefCell<Option<Entity>>>,
    ) {
        once(&event, {
            let event = event.clone();
            move |args: &Entity| {
                if condition(args) {
                    let args = args.clone();
                    *ret.borrow_mut() = Some(args);
                } else {
                    register_callback(event, condition, ret);
                }
                Ok(())
            }
        });
    }
    register_callback(event.to_string(), condition, ret.clone());

    std::future::poll_fn(move |_cx| {
        ret.borrow_mut()
            .take()
            .map(Poll::Ready)
            .unwrap_or(Poll::Pending)
    })
    .await
}

#[deprecated = "Please use `asset::url` instead."]
#[doc(hidden)]
#[cfg(feature = "server")]
pub fn asset_url(path: impl AsRef<str>) -> Option<String> {
    crate::asset::url(path)
}<|MERGE_RESOLUTION|>--- conflicted
+++ resolved
@@ -52,15 +52,9 @@
 pub fn on_async<R: Future<Output = EventResult> + 'static>(
     event: &str,
     mut callback: impl FnMut(&Entity) -> R + 'static,
-<<<<<<< HEAD
-) {
+) -> OnHandle {
     wit::event::subscribe(event);
-    EXECUTOR.register_callback(
-=======
-) -> OnHandle {
-    host::event_subscribe(event);
     OnHandle(
->>>>>>> 8f745b2a
         event.to_string(),
         EXECUTOR.register_callback(
             event.to_string(),
@@ -86,15 +80,9 @@
 pub fn once_async<R: Future<Output = EventResult> + 'static>(
     event: &str,
     callback: impl FnOnce(&Entity) -> R + 'static,
-<<<<<<< HEAD
-) {
+) -> OnceHandle {
     wit::event::subscribe(event);
-    EXECUTOR.register_callback_once(
-=======
-) -> OnceHandle {
-    host::event_subscribe(event);
     OnceHandle(event.to_string(), EXECUTOR.register_callback_once(
->>>>>>> 8f745b2a
         event.to_string(),
         Box::new(move |args| Box::pin(callback(args))),
     ))
