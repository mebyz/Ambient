use thiserror::Error;

use crate::internal::wit;

<<<<<<< HEAD
pub use wit::asset::{AssetCacheStatus, AnimationAssetMetadata};

/// Resolves a asset path for an Ambient asset in this project to an absolute URL.
pub fn url(path: impl AsRef<str>) -> Option<String> {
    wit::asset::url(path.as_ref())
}


/// Peeks the asset cache to prefetch the animation and retrieve its status
pub fn get_animation_asset_status(clip_url: &str) -> AssetCacheStatus {
    wit::asset::get_animation_asset_status(clip_url)
}

/// Peeks the asset cache to retrieve animation metadata if available, such as duration.
pub fn get_animation_asset_metadata(clip_urls: &[&str]) -> Vec<AnimationAssetMetadata> {
    wit::asset::get_animation_asset_metadata(clip_urls)
}


/// Prefetches all animations into the asset cache
pub async fn block_until_animations_are_loaded(clip_urls: &[&str]) {
    crate::prelude::block_until(move || {
        let mut result = true;
        for url in clip_urls {
            if matches!(get_animation_asset_status(url), AssetCacheStatus::NotLoaded) {
                result = false;
            }
        }
        result
    }).await;
=======
#[derive(Error, Debug)]
/// Errors that can occur when resolving an asset URL.
pub enum UrlError {
    #[error("Invalid URL: {0}")]
    /// The URL is invalid.
    InvalidUrl(String),
}
impl From<wit::asset::UrlError> for UrlError {
    fn from(value: wit::asset::UrlError) -> Self {
        match value {
            wit::asset::UrlError::InvalidUrl(err) => UrlError::InvalidUrl(err),
        }
    }
}

/// Resolves a asset path for an Ambient asset in this project to an absolute URL.
pub fn url(path: impl AsRef<str>) -> Result<String, UrlError> {
    Ok(wit::asset::url(path.as_ref())?)
>>>>>>> 33187c62
}<|MERGE_RESOLUTION|>--- conflicted
+++ resolved
@@ -2,38 +2,8 @@
 
 use crate::internal::wit;
 
-<<<<<<< HEAD
-pub use wit::asset::{AssetCacheStatus, AnimationAssetMetadata};
+pub use wit::asset::{AnimationAssetMetadata, AssetCacheStatus};
 
-/// Resolves a asset path for an Ambient asset in this project to an absolute URL.
-pub fn url(path: impl AsRef<str>) -> Option<String> {
-    wit::asset::url(path.as_ref())
-}
-
-
-/// Peeks the asset cache to prefetch the animation and retrieve its status
-pub fn get_animation_asset_status(clip_url: &str) -> AssetCacheStatus {
-    wit::asset::get_animation_asset_status(clip_url)
-}
-
-/// Peeks the asset cache to retrieve animation metadata if available, such as duration.
-pub fn get_animation_asset_metadata(clip_urls: &[&str]) -> Vec<AnimationAssetMetadata> {
-    wit::asset::get_animation_asset_metadata(clip_urls)
-}
-
-
-/// Prefetches all animations into the asset cache
-pub async fn block_until_animations_are_loaded(clip_urls: &[&str]) {
-    crate::prelude::block_until(move || {
-        let mut result = true;
-        for url in clip_urls {
-            if matches!(get_animation_asset_status(url), AssetCacheStatus::NotLoaded) {
-                result = false;
-            }
-        }
-        result
-    }).await;
-=======
 #[derive(Error, Debug)]
 /// Errors that can occur when resolving an asset URL.
 pub enum UrlError {
@@ -52,5 +22,28 @@
 /// Resolves a asset path for an Ambient asset in this project to an absolute URL.
 pub fn url(path: impl AsRef<str>) -> Result<String, UrlError> {
     Ok(wit::asset::url(path.as_ref())?)
->>>>>>> 33187c62
+}
+
+/// Peeks the asset cache to prefetch the animation and retrieve its status
+pub fn get_animation_asset_status(clip_url: &str) -> AssetCacheStatus {
+    wit::asset::get_animation_asset_status(clip_url)
+}
+
+/// Peeks the asset cache to retrieve animation metadata if available, such as duration.
+pub fn get_animation_asset_metadata(clip_urls: &[&str]) -> Vec<AnimationAssetMetadata> {
+    wit::asset::get_animation_asset_metadata(clip_urls)
+}
+
+/// Prefetches all animations into the asset cache
+pub async fn block_until_animations_are_loaded(clip_urls: &[&str]) {
+    crate::prelude::block_until(move || {
+        let mut result = true;
+        for url in clip_urls {
+            if matches!(get_animation_asset_status(url), AssetCacheStatus::NotLoaded) {
+                result = false;
+            }
+        }
+        result
+    })
+    .await;
 }