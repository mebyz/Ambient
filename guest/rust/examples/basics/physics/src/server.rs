--- conflicted
+++ resolved
@@ -46,11 +46,7 @@
         .with(prefab_from_url(), asset::url("assets/Shape.glb").unwrap())
         .spawn();
 
-<<<<<<< HEAD
-    ambient_api::messages::Collision::subscribe(move |_| {
-=======
     ambient_api::messages::Collision::subscribe(move |_msg| {
->>>>>>> e8f6b86c
         let pos = entity::get_component(cube, translation()).unwrap();
         messages::Bonk::new(pos, "bonk detected").send_client_broadcast_reliable();
     });
