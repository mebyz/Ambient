use std::{io::Write, sync::Arc};

use ambient_core::{
    player::{get_player_by_user_id, player},
    runtime,
    window::{cursor_position, window_logical_size, window_physical_size},
};
use ambient_ecs::{query, query_mut, world_events, Entity, SystemGroup, WorldDiff};
use ambient_element::{element_component, Element, Hooks};
use ambient_input::{
<<<<<<< HEAD
    event_focus_change, event_keyboard_input, event_mouse_input, event_mouse_motion, event_mouse_wheel, event_mouse_wheel_pixels,
    mouse_button, mouse_button_from_u32, mouse_button_to_u32, player_prev_raw_input, player_raw_input, ElementState, MouseButton,
    PlayerRawInput,
=======
    event_focus_change, event_keyboard_input, event_mouse_input, event_mouse_motion, event_mouse_wheel, event_mouse_wheel_pixels, keycode,
    mouse_button, mouse_button_from_u32, mouse_button_to_u32, player_prev_raw_input, player_raw_input, MouseButton, PlayerRawInput,
    VirtualKeyCode,
>>>>>>> d18a36cf
};
use ambient_network::{client::game_client, log_network_result, rpc::rpc_world_diff, DatagramHandlers};
use ambient_std::unwrap_log_err;
use byteorder::{BigEndian, WriteBytesExt};

const PLAYER_INPUT_DATAGRAM_ID: u32 = 5;

pub fn register_datagram_handler(handlers: &mut DatagramHandlers) {
    handlers.insert(
        PLAYER_INPUT_DATAGRAM_ID,
        Arc::new(|state, _assets, user_id, data| {
            let input: PlayerRawInput = unwrap_log_err!(bincode::deserialize(&data));
            let mut state = state.lock();
            if let Some(world) = state.get_player_world_mut(user_id) {
                if let Some(player_id) = get_player_by_user_id(world, user_id) {
                    world.add_component(player_id, cursor_position(), input.cursor_position).unwrap();
                    let prev_play_input = world.get_ref(player_id, player_raw_input()).unwrap().clone();
                    world.set(player_id, player_raw_input(), input.clone()).ok();
                    let mut fire_mouse_input = |down: bool, button: MouseButton| {
<<<<<<< HEAD
                        run_all(
                            world,
                            &RunContext::new(
                                world,
                                "core/world_event",
                                Entity::new()
                                    .with(event_mouse_input(), down)
                                    .with(mouse_button(), mouse_button_to_u32(button))
                                    .with(ambient_core::player::user_id(), user_id.clone()),
                            ),
=======
                        world.resource_mut(world_events()).add_event(
                            Entity::new()
                                .with(event_mouse_input(), down)
                                .with(mouse_button(), mouse_button_to_u32(button))
                                .with(ambient_core::player::user_id(), user_id.clone()),
>>>>>>> d18a36cf
                        );
                    };
                    for next_button in &input.mouse_buttons {
                        if !prev_play_input.mouse_buttons.contains(next_button) {
                            fire_mouse_input(true, *next_button);
                        }
                    }
                    for prev_button in &prev_play_input.mouse_buttons {
                        if !input.mouse_buttons.contains(prev_button) {
                            fire_mouse_input(false, *prev_button);
                        }
                    }
                }
            }
        }),
    );
}

pub fn server_systems() -> SystemGroup {
    SystemGroup::new(
        "player/server_systems",
        vec![query(player()).spawned().to_system(|q, world, qs, _| {
            let player_ids = q.collect_ids(world, qs);
            for player_id in player_ids {
                world.add_components(player_id, Entity::new().with_default(player_raw_input()).with_default(player_prev_raw_input())).ok();
            }
        })],
    )
}

pub fn server_systems_final() -> SystemGroup {
    SystemGroup::new(
        "player/server_systems_final",
        vec![query_mut(player_prev_raw_input(), player_raw_input()).to_system(|q, world, qs, _| {
            for (_, prev, input) in q.iter(world, qs) {
                *prev = input.clone();
            }
        })],
    )
}

#[element_component]
pub fn PlayerDataUpload(hooks: &mut Hooks) -> Element {
    hooks.use_frame(move |world| {
        if let Some(Some(gc)) = world.resource_opt(game_client()).cloned() {
            let state = gc.game_state.lock();
            if let Some(player_id) = get_player_by_user_id(&state.world, &gc.user_id) {
                let physical_size = *world.resource(window_physical_size());
                let logical_size = *world.resource(window_logical_size());
                let mut diff = WorldDiff::new();
                if state.world.get(player_id, window_physical_size()) != Ok(physical_size) {
                    diff = diff.add_component(player_id, window_physical_size(), physical_size);
                }
                if state.world.get(player_id, window_logical_size()) != Ok(logical_size) {
                    diff = diff.add_component(player_id, window_logical_size(), logical_size);
                }
                if !diff.is_empty() {
                    drop(state);
                    world.resource(runtime()).spawn(async move {
                        log_network_result!(gc.rpc(rpc_world_diff, diff).await);
                    });
                }
            }
        }
    });
    Element::new()
}

#[element_component]
pub fn PlayerRawInputHandler(hooks: &mut Hooks) -> Element {
    const PIXELS_PER_LINE: f32 = 5.0;

    let input = hooks.use_ref_with(|_| PlayerRawInput::default());
    let (has_focus, set_has_focus) = hooks.use_state(false);

    hooks.use_world_event({
        let input = input.clone();
        move |_world, event| {
            if let Some(pressed) = event.get(event_keyboard_input()) {
                if let Some(keycode) = event.get_ref(keycode()) {
                    let keycode: VirtualKeyCode = serde_json::from_str(keycode).unwrap();
                    let mut lock = input.lock();
                    if pressed {
                        lock.keys.insert(keycode);
                    } else {
                        lock.keys.remove(&keycode);
                    }
                }
            } else if let Some(pressed) = event.get(event_mouse_input()) {
                let mut lock = input.lock();
                if pressed {
                    lock.mouse_buttons.insert(mouse_button_from_u32(event.get(mouse_button()).unwrap()));
                } else {
                    lock.mouse_buttons.remove(&mouse_button_from_u32(event.get(mouse_button()).unwrap()));
                }
            } else if let Some(delta) = event.get(event_mouse_motion()) {
                input.lock().mouse_position += delta;
            } else if let Some(delta) = event.get(event_mouse_wheel()) {
                input.lock().mouse_wheel += match event.get(event_mouse_wheel_pixels()).unwrap() {
                    false => delta.y * PIXELS_PER_LINE,
                    true => delta.y,
                };
            } else if let Some(focus) = event.get(event_focus_change()) {
                set_has_focus(focus);
            }
        }
    });
    hooks.use_frame(move |world| {
        if !has_focus {
            return;
        }

        if let Some(Some(gc)) = world.resource_opt(game_client()).cloned() {
            let runtime = world.resource(runtime()).clone();
            let input = input.clone();
            let cursor_position = *world.resource(cursor_position());

            runtime.spawn(async move {
                let mut data = Vec::new();
                data.write_u32::<BigEndian>(PLAYER_INPUT_DATAGRAM_ID).unwrap();

                let msg = {
                    let mut input = input.lock();
                    input.cursor_position = cursor_position;
                    bincode::serialize(&*input).unwrap()
                };
                data.write_all(&msg).unwrap();
                gc.connection.send_datagram(data.into()).ok();
            });
        }
    });

    Element::new()
}<|MERGE_RESOLUTION|>--- conflicted
+++ resolved
@@ -8,15 +8,9 @@
 use ambient_ecs::{query, query_mut, world_events, Entity, SystemGroup, WorldDiff};
 use ambient_element::{element_component, Element, Hooks};
 use ambient_input::{
-<<<<<<< HEAD
-    event_focus_change, event_keyboard_input, event_mouse_input, event_mouse_motion, event_mouse_wheel, event_mouse_wheel_pixels,
-    mouse_button, mouse_button_from_u32, mouse_button_to_u32, player_prev_raw_input, player_raw_input, ElementState, MouseButton,
-    PlayerRawInput,
-=======
     event_focus_change, event_keyboard_input, event_mouse_input, event_mouse_motion, event_mouse_wheel, event_mouse_wheel_pixels, keycode,
     mouse_button, mouse_button_from_u32, mouse_button_to_u32, player_prev_raw_input, player_raw_input, MouseButton, PlayerRawInput,
     VirtualKeyCode,
->>>>>>> d18a36cf
 };
 use ambient_network::{client::game_client, log_network_result, rpc::rpc_world_diff, DatagramHandlers};
 use ambient_std::unwrap_log_err;
@@ -36,24 +30,11 @@
                     let prev_play_input = world.get_ref(player_id, player_raw_input()).unwrap().clone();
                     world.set(player_id, player_raw_input(), input.clone()).ok();
                     let mut fire_mouse_input = |down: bool, button: MouseButton| {
-<<<<<<< HEAD
-                        run_all(
-                            world,
-                            &RunContext::new(
-                                world,
-                                "core/world_event",
-                                Entity::new()
-                                    .with(event_mouse_input(), down)
-                                    .with(mouse_button(), mouse_button_to_u32(button))
-                                    .with(ambient_core::player::user_id(), user_id.clone()),
-                            ),
-=======
                         world.resource_mut(world_events()).add_event(
                             Entity::new()
                                 .with(event_mouse_input(), down)
                                 .with(mouse_button(), mouse_button_to_u32(button))
                                 .with(ambient_core::player::user_id(), user_id.clone()),
->>>>>>> d18a36cf
                         );
                     };
                     for next_button in &input.mouse_buttons {
